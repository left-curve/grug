--- conflicted
+++ resolved
@@ -2,13 +2,9 @@
     crate::{Credential, PublicKey, PUBLIC_KEY, SEQUENCE},
     anyhow::ensure,
     grug_types::{
-<<<<<<< HEAD
-        to_json_vec, Addr, AuthCtx, AuthResponse, Message, MutableCtx, Response, StdResult,
+        from_json_value, to_json_vec, Addr, AuthCtx, AuthMode, AuthResponse, Message, MutableCtx, Response,
+        StdResult,
         Storage, Tx,
-=======
-        from_json_value, to_json_vec, Addr, AuthCtx, AuthMode, Message, MutableCtx, Response,
-        StdResult, Storage, Tx,
->>>>>>> 376c9688
     },
 };
 
@@ -71,11 +67,7 @@
     Ok(Response::new())
 }
 
-<<<<<<< HEAD
-pub fn authenticate_tx(ctx: AuthCtx, tx: Tx) -> StdResult<AuthResponse> {
-=======
-pub fn authenticate_tx(ctx: AuthCtx, tx: Tx) -> anyhow::Result<Response> {
->>>>>>> 376c9688
+pub fn authenticate_tx(ctx: AuthCtx, tx: Tx) -> anyhow::Result<AuthResponse> {
     let public_key = PUBLIC_KEY.load(ctx.storage)?;
     let sequence = SEQUENCE.load(ctx.storage)?;
     let credential: Credential = from_json_value(tx.credential)?;
@@ -140,15 +132,9 @@
     // Increment the sequence number
     SEQUENCE.increment(ctx.storage)?;
 
-<<<<<<< HEAD
     Ok(AuthResponse::new_without_request_backrun(
         Response::new()
             .add_attribute("method", "before_tx")
-            .add_attribute("next_sequence", sequence.to_string()),
+            .add_attribute("sequence", sequence),
     ))
-=======
-    Ok(Response::new()
-        .add_attribute("method", "before_tx")
-        .add_attribute("sequence", sequence))
->>>>>>> 376c9688
 }