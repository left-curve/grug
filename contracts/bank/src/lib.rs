--- conflicted
+++ resolved
@@ -1,10 +1,5 @@
 #[cfg(not(feature = "library"))]
-<<<<<<< HEAD
-use grug::entry_point;
-use grug::CheckedOps;
-=======
 use grug::grug_export;
->>>>>>> 5fe71bb8
 use {
     anyhow::bail,
     grug::{
