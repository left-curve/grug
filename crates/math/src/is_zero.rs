use {
    crate::NumberConst,
<<<<<<< HEAD
    bnum::types::{I256, I512, U256, U512},
=======
    bnum::types::{U256, U512},
>>>>>>> 14682b64
};

/// Describes a number that can be compared to zero.
pub trait IsZero {
    fn is_zero(&self) -> bool;
}

macro_rules! impl_is_zero {
    ($t:ty) => {
        impl IsZero for $t
        where
            $t: NumberConst,
        {
            fn is_zero(&self) -> bool {
                *self == Self::ZERO
            }
        }
    };
    ($($t:ty),+) => {
        $(
            impl_is_zero!($t);
        )+
    };
}

impl_is_zero!(u8, u16, u32, u64, u128, U256, U512);
impl_is_zero!(i8, i16, i32, i64, i128, I256, I512);<|MERGE_RESOLUTION|>--- conflicted
+++ resolved
@@ -1,13 +1,8 @@
 use {
     crate::NumberConst,
-<<<<<<< HEAD
     bnum::types::{I256, I512, U256, U512},
-=======
-    bnum::types::{U256, U512},
->>>>>>> 14682b64
 };
 
-/// Describes a number that can be compared to zero.
 pub trait IsZero {
     fn is_zero(&self) -> bool;
 }
