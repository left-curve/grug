use {
    crate::{Borsh, Bound, Codec, Key, RawBound},
    grug_types::{
        concat, extend_one_byte, increment_last_byte, nested_namespaces_with_key, trim, Order,
        Record, StdResult, Storage,
    },
    std::{borrow::Cow, marker::PhantomData},
};

pub struct Prefix<K, T, C: Codec<T> = Borsh> {
    prefix: Vec<u8>,
    suffix: PhantomData<K>,
    data: PhantomData<T>,
    codec: PhantomData<C>,
}

impl<K, T, C> Prefix<K, T, C>
where
    C: Codec<T>,
{
    pub fn new(namespace: &[u8], prefixes: &[Cow<[u8]>]) -> Self {
        Self {
            prefix: nested_namespaces_with_key(
                Some(namespace),
                prefixes,
                <Option<&Cow<[u8]>>>::None,
            ),
            suffix: PhantomData,
            data: PhantomData,
            codec: PhantomData,
        }
    }
}

impl<K, T, C> Prefix<K, T, C>
where
    K: Key,
    C: Codec<T>,
{
    #[allow(clippy::type_complexity)]
    pub fn range_raw<'a>(
        &self,
        storage: &'a dyn Storage,
        min: Option<Bound<K>>,
        max: Option<Bound<K>>,
        order: Order,
    ) -> Box<dyn Iterator<Item = Record> + 'a> {
        // compute start and end bounds
        // note that the store considers the start bounds as inclusive, and end
        // bound as exclusive (see the Storage trait)
        let (min, max) = range_bounds(&self.prefix, min, max);

        // need to make a clone of self.prefix and move it into the closure,
        // so that the iterator can live longer than &self.
        let prefix = self.prefix.clone();
        let iter = storage
            .scan(Some(&min), Some(&max), order)
            .map(move |(k, v)| {
                debug_assert_eq!(&k[0..prefix.len()], prefix, "prefix mispatch");
                (trim(&prefix, &k), v)
            });

        Box::new(iter)
    }

    #[allow(clippy::type_complexity)]
    pub fn range<'a>(
        &self,
        storage: &'a dyn Storage,
        min: Option<Bound<K>>,
        max: Option<Bound<K>>,
        order: Order,
    ) -> Box<dyn Iterator<Item = StdResult<(K::Output, T)>> + 'a> {
        let iter = self
            .range_raw(storage, min, max, order)
            .map(|(key_raw, value_raw)| {
                let key = K::deserialize(&key_raw)?;
                let value = C::decode(&value_raw)?;
                Ok((key, value))
            });

        Box::new(iter)
    }

    pub fn keys_raw<'a>(
        &self,
        storage: &'a dyn Storage,
        min: Option<Bound<K>>,
        max: Option<Bound<K>>,
        order: Order,
    ) -> Box<dyn Iterator<Item = Vec<u8>> + 'a> {
        let (min, max) = range_bounds(&self.prefix, min, max);
        let prefix = self.prefix.clone();
        let iter = storage
            .scan_keys(Some(&min), Some(&max), order)
            .map(move |k| {
                debug_assert_eq!(&k[0..prefix.len()], prefix, "prefix mispatch");
                trim(&prefix, &k)
            });

        Box::new(iter)
    }

    pub fn keys<'a>(
        &self,
        storage: &'a dyn Storage,
        min: Option<Bound<K>>,
        max: Option<Bound<K>>,
        order: Order,
    ) -> Box<dyn Iterator<Item = StdResult<K::Output>> + 'a> {
        let iter = self
            .keys_raw(storage, min, max, order)
            .map(|key_raw| K::deserialize(&key_raw));

        Box::new(iter)
    }

    pub fn values_raw<'a>(
        &self,
        storage: &'a dyn Storage,
        min: Option<Bound<K>>,
        max: Option<Bound<K>>,
        order: Order,
    ) -> Box<dyn Iterator<Item = Vec<u8>> + 'a> {
        let (min, max) = range_bounds(&self.prefix, min, max);
        let iter = storage.scan_values(Some(&min), Some(&max), order);

        Box::new(iter)
    }

    pub fn clear(&self, storage: &mut dyn Storage, min: Option<Bound<K>>, max: Option<Bound<K>>) {
        let (min, max) = range_bounds(&self.prefix, min, max);
        storage.remove_range(Some(&min), Some(&max))
    }
}

<<<<<<< HEAD
impl<K, T> Prefix<K, T, Borsh>
where
    K: MapKey,
    T: BorshDeserialize,
{
    #[allow(clippy::type_complexity)]
    pub fn range<'a>(
        &self,
        storage: &'a dyn Storage,
        min: Option<Bound<K>>,
        max: Option<Bound<K>>,
        order: Order,
    ) -> Box<dyn Iterator<Item = StdResult<(K::Output, T)>> + 'a> {
        let iter = self
            .range_raw(storage, min, max, order)
            .map(|(key_raw, value_raw)| {
                let key = K::deserialize(&key_raw)?;
                let value = from_borsh_slice(value_raw)?;
                Ok((key, value))
            });

        Box::new(iter)
    }

    pub fn values<'a>(
        &self,
        storage: &'a dyn Storage,
        min: Option<Bound<K>>,
        max: Option<Bound<K>>,
        order: Order,
    ) -> Box<dyn Iterator<Item = StdResult<T>> + 'a>
    where
        T: 'a,
    {
        let iter = self
            .values_raw(storage, min, max, order)
            .map(from_borsh_slice);

        Box::new(iter)
    }
}

impl<K, T> Prefix<K, T, Proto>
where
    K: MapKey,
    T: Message + Default,
{
    #[allow(clippy::type_complexity)]
    pub fn range<'a>(
        &self,
        storage: &'a dyn Storage,
        min: Option<Bound<K>>,
        max: Option<Bound<K>>,
        order: Order,
    ) -> Box<dyn Iterator<Item = StdResult<(K::Output, T)>> + 'a> {
        let iter = self
            .range_raw(storage, min, max, order)
            .map(|(key_raw, value_raw)| {
                let key = K::deserialize(&key_raw)?;
                let value = from_proto_slice(value_raw)?;
                Ok((key, value))
            });

        Box::new(iter)
    }
}

fn range_bounds<K: MapKey>(
=======
fn range_bounds<K: Key>(
>>>>>>> 44d15266
    prefix: &[u8],
    min: Option<Bound<K>>,
    max: Option<Bound<K>>,
) -> (Vec<u8>, Vec<u8>) {
    let min = match min.map(RawBound::from) {
        None => prefix.to_vec(),
        Some(RawBound::Inclusive(k)) => concat(prefix, &k),
        Some(RawBound::Exclusive(k)) => extend_one_byte(concat(prefix, &k)),
    };
    let max = match max.map(RawBound::from) {
        None => increment_last_byte(prefix.to_vec()),
        Some(RawBound::Inclusive(k)) => extend_one_byte(concat(prefix, &k)),
        Some(RawBound::Exclusive(k)) => concat(prefix, &k),
    };

    (min, max)
}<|MERGE_RESOLUTION|>--- conflicted
+++ resolved
@@ -37,7 +37,6 @@
     K: Key,
     C: Codec<T>,
 {
-    #[allow(clippy::type_complexity)]
     pub fn range_raw<'a>(
         &self,
         storage: &'a dyn Storage,
@@ -128,84 +127,27 @@
         Box::new(iter)
     }
 
+    pub fn values<'a>(
+        &self,
+        storage: &'a dyn Storage,
+        min: Option<Bound<K>>,
+        max: Option<Bound<K>>,
+        order: Order,
+    ) -> Box<dyn Iterator<Item = StdResult<T>> + 'a> {
+        let iter = self
+            .values_raw(storage, min, max, order)
+            .map(|value_raw| C::decode(&value_raw));
+
+        Box::new(iter)
+    }
+
     pub fn clear(&self, storage: &mut dyn Storage, min: Option<Bound<K>>, max: Option<Bound<K>>) {
         let (min, max) = range_bounds(&self.prefix, min, max);
         storage.remove_range(Some(&min), Some(&max))
     }
 }
 
-<<<<<<< HEAD
-impl<K, T> Prefix<K, T, Borsh>
-where
-    K: MapKey,
-    T: BorshDeserialize,
-{
-    #[allow(clippy::type_complexity)]
-    pub fn range<'a>(
-        &self,
-        storage: &'a dyn Storage,
-        min: Option<Bound<K>>,
-        max: Option<Bound<K>>,
-        order: Order,
-    ) -> Box<dyn Iterator<Item = StdResult<(K::Output, T)>> + 'a> {
-        let iter = self
-            .range_raw(storage, min, max, order)
-            .map(|(key_raw, value_raw)| {
-                let key = K::deserialize(&key_raw)?;
-                let value = from_borsh_slice(value_raw)?;
-                Ok((key, value))
-            });
-
-        Box::new(iter)
-    }
-
-    pub fn values<'a>(
-        &self,
-        storage: &'a dyn Storage,
-        min: Option<Bound<K>>,
-        max: Option<Bound<K>>,
-        order: Order,
-    ) -> Box<dyn Iterator<Item = StdResult<T>> + 'a>
-    where
-        T: 'a,
-    {
-        let iter = self
-            .values_raw(storage, min, max, order)
-            .map(from_borsh_slice);
-
-        Box::new(iter)
-    }
-}
-
-impl<K, T> Prefix<K, T, Proto>
-where
-    K: MapKey,
-    T: Message + Default,
-{
-    #[allow(clippy::type_complexity)]
-    pub fn range<'a>(
-        &self,
-        storage: &'a dyn Storage,
-        min: Option<Bound<K>>,
-        max: Option<Bound<K>>,
-        order: Order,
-    ) -> Box<dyn Iterator<Item = StdResult<(K::Output, T)>> + 'a> {
-        let iter = self
-            .range_raw(storage, min, max, order)
-            .map(|(key_raw, value_raw)| {
-                let key = K::deserialize(&key_raw)?;
-                let value = from_proto_slice(value_raw)?;
-                Ok((key, value))
-            });
-
-        Box::new(iter)
-    }
-}
-
-fn range_bounds<K: MapKey>(
-=======
 fn range_bounds<K: Key>(
->>>>>>> 44d15266
     prefix: &[u8],
     min: Option<Bound<K>>,
     max: Option<Bound<K>>,
