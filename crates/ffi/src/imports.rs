use {
    crate::Region,
    grug_types::{
<<<<<<< HEAD
        encode_sections, from_json_slice, to_json_vec, Addr, Api, CryptoError, GenericResult,
        Order, Querier, QueryRequest, QueryResponse, Record, StdError, StdResult, Storage,
=======
        encode_sections, from_json_slice, to_json_vec, Addr, Api, GenericResult, Order, Querier,
        Query, QueryResponse, Record, StdError, StdResult, Storage,
>>>>>>> 2ef1b467
    },
};

// These are the method that the host must implement.
// We use `usize` to denote memory addresses, and `i32` to denote other data.
extern "C" {
    // Database operations.
    //
    // Note that these methods are not fallible. the reason is that if a DB op
    // indeed fails, the host should have thrown an error and kill the execution.
    // from the Wasm module's perspective, if a response is received, the DB op
    // must have succeeded.
    fn db_read(key_ptr: usize) -> usize;
    fn db_scan(min_ptr: usize, max_ptr: usize, order: i32) -> i32;
    fn db_next(iterator_id: i32) -> usize;
    fn db_next_key(iterator_id: i32) -> usize;
    fn db_next_value(iterator_id: i32) -> usize;
    fn db_write(key_ptr: usize, value_ptr: usize);
    fn db_remove(key_ptr: usize);
    fn db_remove_range(min_ptr: usize, max_ptr: usize);

    // Signature verification
    // Return value of 0 means ok; any value other than 0 means error.
    fn secp256r1_verify(msg_hash_ptr: usize, sig_ptr: usize, pk_ptr: usize) -> usize;
    fn secp256k1_verify(msg_hash_ptr: usize, sig_ptr: usize, pk_ptr: usize) -> usize;
    fn secp256k1_pubkey_recover(
        msg_hash_ptr: usize,
        sig_ptr: usize,
        recovery_id: u8,
        compressed: u8,
    ) -> u64;
    fn ed25519_verify(msg_hash_ptr: usize, sig_ptr: usize, pk_ptr: usize) -> usize;
    fn ed25519_batch_verify(msgs_hash_ptr: usize, sigs_ptr: usize, pks_ptr: usize) -> usize;

    // Hashes
    fn sha2_256(data_ptr: usize) -> usize;
    fn sha2_512(data_ptr: usize) -> usize;
    fn sha2_512_truncated(data_ptr: usize) -> usize;
    fn sha3_256(data_ptr: usize) -> usize;
    fn sha3_512(data_ptr: usize) -> usize;
    fn sha3_512_truncated(data_ptr: usize) -> usize;
    fn keccak256(data_ptr: usize) -> usize;
    fn blake2s_256(data_ptr: usize) -> usize;
    fn blake2b_512(data_ptr: usize) -> usize;
    fn blake3(data_ptr: usize) -> usize;

    // Print a debug message to the client's CLI output.
    fn debug(addr_ptr: usize, msg_ptr: usize);

    // Send a query request to the chain.
    // Not to be confused with the `query` export.
    fn query_chain(req: usize) -> usize;
}

// ---------------------------------- storage ----------------------------------

/// A zero-sized wrapper over database-related FFI fucntions.
#[derive(Clone)]
pub struct ExternalStorage;

impl Storage for ExternalStorage {
    fn read(&self, key: &[u8]) -> Option<Vec<u8>> {
        let key = Region::build(key);
        let key_ptr = &*key as *const Region;

        let value_ptr = unsafe { db_read(key_ptr as usize) };
        if value_ptr == 0 {
            // we interpret a zero pointer as meaning the key doesn't exist
            return None;
        }

        unsafe { Some(Region::consume(value_ptr as *mut Region)) }
        // NOTE: `key_ptr` goes out of scope here, so the `Region` is dropped.
        // However, `key` is _not_ dropped, since we're only working with a
        // borrowed reference here.
        // Same case with `write` and `remove`.
    }

    fn scan<'a>(
        &'a self,
        min: Option<&[u8]>,
        max: Option<&[u8]>,
        order: Order,
    ) -> Box<dyn Iterator<Item = Record> + 'a> {
        let iterator_id = unsafe { register_iterator(min, max, order) };
        Box::new(ExternalIterator { iterator_id })
    }

    fn scan_keys<'a>(
        &'a self,
        min: Option<&[u8]>,
        max: Option<&[u8]>,
        order: Order,
    ) -> Box<dyn Iterator<Item = Vec<u8>> + 'a> {
        let iterator_id = unsafe { register_iterator(min, max, order) };
        Box::new(ExternalPartialIterator {
            iterator_id,
            is_keys: true,
        })
    }

    fn scan_values<'a>(
        &'a self,
        min: Option<&[u8]>,
        max: Option<&[u8]>,
        order: Order,
    ) -> Box<dyn Iterator<Item = Vec<u8>> + 'a> {
        let iterator_id = unsafe { register_iterator(min, max, order) };
        Box::new(ExternalPartialIterator {
            iterator_id,
            is_keys: false,
        })
    }

    fn write(&mut self, key: &[u8], value: &[u8]) {
        let key = Region::build(key);
        let key_ptr = &*key as *const Region;

        let value = Region::build(value);
        let value_ptr = &*value as *const Region;

        unsafe { db_write(key_ptr as usize, value_ptr as usize) }
    }

    fn remove(&mut self, key: &[u8]) {
        let key = Region::build(key);
        let key_ptr = &*key as *const Region;

        unsafe { db_remove(key_ptr as usize) }
    }

    fn remove_range(&mut self, min: Option<&[u8]>, max: Option<&[u8]>) {
        let min_region = min.map(Region::build);
        let min_ptr = get_optional_region_ptr(min_region.as_ref());

        let max_region = max.map(Region::build);
        let max_ptr = get_optional_region_ptr(max_region.as_ref());

        unsafe { db_remove_range(min_ptr, max_ptr) }
    }
}

/// Iterator wrapper over the `db_next` import, which iterates over both the
/// raw keys and raw values.
pub struct ExternalIterator {
    iterator_id: i32,
}

impl Iterator for ExternalIterator {
    type Item = Record;

    fn next(&mut self) -> Option<Self::Item> {
        let ptr = unsafe { db_next(self.iterator_id) };

        // The host returning a zero pointer means iteration has reached end.
        if ptr == 0 {
            return None;
        }

        unsafe { Some(split_tail(Region::consume(ptr as *mut Region))) }
    }
}

/// Iterator wrapper over either the `db_next_key` or `db_next_value` imports,
/// which iterates over either only the raw keys, or only the raw values.
pub struct ExternalPartialIterator {
    iterator_id: i32,
    /// If `true`, the iterator uses the `db_next_key` to iterate over raw keys;
    /// otherwise, it uses `db_next_value` to iterate over raw values.
    is_keys: bool,
}

impl Iterator for ExternalPartialIterator {
    type Item = Vec<u8>;

    fn next(&mut self) -> Option<Self::Item> {
        let ptr = unsafe {
            if self.is_keys {
                db_next_key(self.iterator_id)
            } else {
                db_next_value(self.iterator_id)
            }
        };

        // The host returning a zero pointer means iteration has reached end.
        if ptr == 0 {
            return None;
        }

        unsafe { Some(Region::consume(ptr as *mut Region)) }
    }
}

unsafe fn register_iterator(min: Option<&[u8]>, max: Option<&[u8]>, order: Order) -> i32 {
    // IMPORTANT: We must to keep the `Region`s in scope until end of the func.
    // Make sure to use `as_ref` so that the `Region`s don't get consumed.
    let min_region = min.map(Region::build);
    let min_ptr = get_optional_region_ptr(min_region.as_ref());

    let max_region = max.map(Region::build);
    let max_ptr = get_optional_region_ptr(max_region.as_ref());

    db_scan(min_ptr, max_ptr, order.into())
}

// Clippy has a false positive here. We _have_ to take `Option<&Box<Region>>`,
// not `Option<&Region>`.
#[allow(clippy::borrowed_box)]
fn get_optional_region_ptr(maybe_region: Option<&Box<Region>>) -> usize {
    // A zero memory address tells the host that no data has been loaded into
    // memory. In case of `db_scan`, it means the bound is `None`.
    let Some(region) = maybe_region else {
        return 0;
    };

    (region.as_ref() as *const Region) as usize
}

// Unlike storage keys in `Map`, where we prefix the length, like this:
//
// storage_key := len(namespace) | namespace | len(k1) | k1 | len(k2) | k2 | k3
//
// Here, when the host loads the next value into Wasm memory, we do it like this:
//
// data := key | value | len(key)
//
// This is because in this way, we can simply pop out the key without having to
// allocate a new `Vec`.
//
// Another difference from CosmWasm is we use 2 bytes (instead of 4) for the
// length. This means the key cannot be more than `u16::MAX` = 65535 bytes long,
// which is always true is practice (we set max key length in `Item` and `Map`).
#[inline]
fn split_tail(mut data: Vec<u8>) -> Record {
    // Pop two bytes from the end, must both be Some
    let (Some(byte1), Some(byte2)) = (data.pop(), data.pop()) else {
        panic!("[ExternalIterator]: can't read length suffix");
    };

    // Note the order here between the two bytes
    let key_len = u16::from_be_bytes([byte2, byte1]);
    let value = data.split_off(key_len.into());

    (data, value)
}

// ------------------------------------ api ------------------------------------

/// A zero-sized wrapper over cryptography-related (signature verification and
/// hashing) FFI fucntions.
pub struct ExternalApi;

macro_rules! impl_hash_method {
    ($name:ident, $len:literal) => {
        fn $name(&self, data: &[u8]) -> [u8; $len] {
            let data_region = Region::build(data);
            let data_ptr = &*data_region as *const Region;

            let hash_region = unsafe {
                let hash_ptr = $name(data_ptr as usize);
                Region::consume(hash_ptr as *mut Region)
            };

            // We trust the host returns a hash of the correct length, therefore
            // unwrapping it here safely.
            hash_region.try_into().unwrap()
        }
    };
}

impl Api for ExternalApi {
    impl_hash_method!(sha2_256, 32);

    impl_hash_method!(sha2_512, 64);

    impl_hash_method!(sha2_512_truncated, 32);

    impl_hash_method!(sha3_256, 32);

    impl_hash_method!(sha3_512, 64);

    impl_hash_method!(sha3_512_truncated, 32);

    impl_hash_method!(keccak256, 32);

    impl_hash_method!(blake2s_256, 32);

    impl_hash_method!(blake2b_512, 64);

    impl_hash_method!(blake3, 32);

    fn debug(&self, addr: Addr, msg: &str) {
        let addr_region = Region::build(&addr);
        let addr_ptr = &*addr_region as *const Region;
        let msg_region = Region::build(msg.as_bytes());
        let msg_ptr = &*msg_region as *const Region;

        unsafe { debug(addr_ptr as usize, msg_ptr as usize) }
    }

    fn secp256r1_verify(&self, msg_hash: &[u8], sig: &[u8], pk: &[u8]) -> StdResult<()> {
        let msg_hash_region = Region::build(msg_hash);
        let msg_hash_ptr = &*msg_hash_region as *const Region;

        let sig_region = Region::build(sig);
        let sig_ptr = &*sig_region as *const Region;

        let pk_region = Region::build(pk);
        let pk_ptr = &*pk_region as *const Region;

        let res =
            unsafe { secp256r1_verify(msg_hash_ptr as usize, sig_ptr as usize, pk_ptr as usize) };

        parse_crypto_verify_result(res)
    }

    fn secp256k1_verify(&self, msg_hash: &[u8], sig: &[u8], pk: &[u8]) -> StdResult<()> {
        let msg_hash_region = Region::build(msg_hash);
        let msg_hash_ptr = &*msg_hash_region as *const Region;

        let sig_region = Region::build(sig);
        let sig_ptr = &*sig_region as *const Region;

        let pk_region = Region::build(pk);
        let pk_ptr = &*pk_region as *const Region;

        let res =
            unsafe { secp256k1_verify(msg_hash_ptr as usize, sig_ptr as usize, pk_ptr as usize) };

        parse_crypto_verify_result(res)
    }

    fn secp256k1_pubkey_recover(
        &self,
        msg_hash: &[u8],
        sig: &[u8],
        recovery_id: u8,
        compressed: bool,
    ) -> StdResult<Vec<u8>> {
        let msg_hash_region = Region::build(msg_hash);
        let msg_hash_ptr = &*msg_hash_region as *const Region;

        let sig_region = Region::build(sig);
        let sig_ptr = &*sig_region as *const Region;

        let res = unsafe {
            secp256k1_pubkey_recover(
                msg_hash_ptr as usize,
                sig_ptr as usize,
                recovery_id,
                compressed as u8,
            )
        };

        let ptr_result = from_high_half(res);
        let err = from_low_half(res);

        match err {
            0 => {
                let val = unsafe { Region::consume(ptr_result as *mut Region) };
                Ok(val)
            },
            i => Err(StdError::Crypto(CryptoError::from(i))),
        }
    }

    fn ed25519_verify(&self, msg_hash: &[u8], sig: &[u8], pk: &[u8]) -> StdResult<()> {
        let msg_hash_region = Region::build(msg_hash);
        let msg_hash_ptr = &*msg_hash_region as *const Region;

        let sig_region = Region::build(sig);
        let sig_ptr = &*sig_region as *const Region;

        let pk_region = Region::build(pk);
        let pk_ptr = &*pk_region as *const Region;

        let res =
            unsafe { ed25519_verify(msg_hash_ptr as usize, sig_ptr as usize, pk_ptr as usize) };

        parse_crypto_verify_result(res)
    }

    fn ed25519_batch_verify(
        &self,
        msgs_hash: &[&[u8]],
        sigs: &[&[u8]],
        pks: &[&[u8]],
    ) -> StdResult<()> {
        let msg_encoded = encode_sections(msgs_hash)?;
        let msgs_hash_region = Region::build(&msg_encoded);
        let msgs_hash_ptr = &*msgs_hash_region as *const Region;

        let sigs_encoded = encode_sections(sigs)?;
        let sigs_region = Region::build(&sigs_encoded);
        let sigs_ptr = &*sigs_region as *const Region;

        let pks_encoded = encode_sections(pks)?;
        let pks_region = Region::build(&pks_encoded);
        let pks_ptr = &*pks_region as *const Region;

        let res = unsafe {
            ed25519_batch_verify(msgs_hash_ptr as usize, sigs_ptr as usize, pks_ptr as usize)
        };

        parse_crypto_verify_result(res)
    }
}

fn parse_crypto_verify_result(res: usize) -> StdResult<()> {
    if res == 0 {
        Ok(())
    } else {
        Err(StdError::Crypto(CryptoError::from(res as u32)))
    }
}

/// Returns the four most significant bytes
#[allow(dead_code)] // only used in Wasm builds
#[inline]
pub fn from_high_half(data: u64) -> u32 {
    (data >> 32).try_into().unwrap()
}

/// Returns the four least significant bytes
#[allow(dead_code)] // only used in Wasm builds
#[inline]
pub fn from_low_half(data: u64) -> u32 {
    (data & 0xFFFFFFFF).try_into().unwrap()
}

// ---------------------------------- querier ----------------------------------

/// A zero-size wrapper over the `query_chain` FFI function.
pub struct ExternalQuerier;

impl Querier for ExternalQuerier {
    fn query_chain(&self, req: Query) -> StdResult<QueryResponse> {
        let req_bytes = to_json_vec(&req)?;
        let req_region = Region::build(&req_bytes);
        let req_ptr = &*req_region as *const Region;

        let res_ptr = unsafe { query_chain(req_ptr as usize) };
        let res_bytes = unsafe { Region::consume(res_ptr as *mut Region) };
        let res: GenericResult<QueryResponse> = from_json_slice(res_bytes)?;

        res.into_std_result()
    }
}

// ----------------------------------- tests -----------------------------------

#[cfg(test)]
mod test {
    use super::*;

    #[test]
    fn spliting_tail() {
        let key = b"foobar";
        let value = b"fuzzbuzz";

        let mut data = Vec::with_capacity(key.len() + value.len() + 2);
        data.extend_from_slice(key);
        data.extend_from_slice(value);
        data.extend_from_slice(&(key.len() as u16).to_be_bytes());

        assert_eq!((key.to_vec(), value.to_vec()), split_tail(data))
    }
}<|MERGE_RESOLUTION|>--- conflicted
+++ resolved
@@ -1,13 +1,8 @@
 use {
     crate::Region,
     grug_types::{
-<<<<<<< HEAD
         encode_sections, from_json_slice, to_json_vec, Addr, Api, CryptoError, GenericResult,
-        Order, Querier, QueryRequest, QueryResponse, Record, StdError, StdResult, Storage,
-=======
-        encode_sections, from_json_slice, to_json_vec, Addr, Api, GenericResult, Order, Querier,
-        Query, QueryResponse, Record, StdError, StdResult, Storage,
->>>>>>> 2ef1b467
+        Order, Querier, Query, QueryResponse, Record, StdError, StdResult, Storage,
     },
 };
 
