use {
    crate::{ExternalApi, ExternalQuerier, ExternalStorage, Region},
    grug_types::{
        from_borsh_slice, from_json_slice, make_auth_ctx, make_immutable_ctx, make_mutable_ctx,
        make_sudo_ctx, to_json_vec, unwrap_into_generic_result, AuthCtx, BankMsg, BankQuery,
        BankQueryResponse, Context, GenericResult, ImmutableCtx, Json, MutableCtx, Outcome,
        QuerierWrapper, Response, SubMsgResult, SudoCtx, Tx,
    },
    serde::de::DeserializeOwned,
};

/// Reserve a region in Wasm memory of the given number of bytes. Return the
/// memory address of a Region object that describes the memory region that was
/// reserved.
///
/// This is used by the host to pass non-primitive data into the Wasm module.
#[no_mangle]
extern "C" fn allocate(capacity: usize) -> usize {
    let data = Vec::<u8>::with_capacity(capacity);
    Region::release_buffer(data) as usize
}

/// Free the specified region in the Wasm module's linear memory.
#[no_mangle]
extern "C" fn deallocate(region_addr: usize) {
    let _ = unsafe { Region::consume(region_addr as *mut Region) };
    // data is dropped here, which calls Vec<u8> destructor, freeing the memory
}

pub fn do_instantiate<M, E>(
    instantiate_fn: &dyn Fn(MutableCtx, M) -> Result<Response, E>,
    ctx_ptr: usize,
    msg_ptr: usize,
) -> usize
where
    M: DeserializeOwned,
    E: ToString,
{
    let ctx_bytes = unsafe { Region::consume(ctx_ptr as *mut Region) };
    let msg_bytes = unsafe { Region::consume(msg_ptr as *mut Region) };

    let res = (|| {
        let ctx: Context = unwrap_into_generic_result!(from_borsh_slice(ctx_bytes));
        let ctx = make_mutable_ctx!(ctx, &mut ExternalStorage, &ExternalApi, &ExternalQuerier);
        let msg = unwrap_into_generic_result!(from_json_slice(msg_bytes));

        instantiate_fn(ctx, msg).into()
    })();

    let res_bytes = to_json_vec(&res).unwrap();

    Region::release_buffer(res_bytes) as usize
}

pub fn do_execute<M, E>(
    execute_fn: &dyn Fn(MutableCtx, M) -> Result<Response, E>,
    ctx_ptr: usize,
    msg_ptr: usize,
) -> usize
where
    M: DeserializeOwned,
    E: ToString,
{
    let ctx_bytes = unsafe { Region::consume(ctx_ptr as *mut Region) };
    let msg_bytes = unsafe { Region::consume(msg_ptr as *mut Region) };

    let res = (|| {
        let ctx: Context = unwrap_into_generic_result!(from_borsh_slice(ctx_bytes));
        let ctx = make_mutable_ctx!(ctx, &mut ExternalStorage, &ExternalApi, &ExternalQuerier);
        let msg = unwrap_into_generic_result!(from_json_slice(msg_bytes));

        execute_fn(ctx, msg).into()
    })();

    let res_bytes = to_json_vec(&res).unwrap();

    Region::release_buffer(res_bytes) as usize
}

pub fn do_query<M, E>(
    query_fn: &dyn Fn(ImmutableCtx, M) -> Result<Json, E>,
    ctx_ptr: usize,
    msg_ptr: usize,
) -> usize
where
    M: DeserializeOwned,
    E: ToString,
{
    let ctx_bytes = unsafe { Region::consume(ctx_ptr as *mut Region) };
    let msg_bytes = unsafe { Region::consume(msg_ptr as *mut Region) };

    let res = (|| {
        let ctx: Context = unwrap_into_generic_result!(from_borsh_slice(ctx_bytes));
        let immutable_ctx =
            make_immutable_ctx!(ctx, &ExternalStorage, &ExternalApi, &ExternalQuerier);
        let msg = unwrap_into_generic_result!(from_json_slice(msg_bytes));

        query_fn(immutable_ctx, msg).into()
    })();
    let res_bytes = to_json_vec(&res).unwrap();

    Region::release_buffer(res_bytes) as usize
}

pub fn do_migrate<M, E>(
    migrate_fn: &dyn Fn(MutableCtx, M) -> Result<Response, E>,
    ctx_ptr: usize,
    msg_ptr: usize,
) -> usize
where
    M: DeserializeOwned,
    E: ToString,
{
    let ctx_bytes = unsafe { Region::consume(ctx_ptr as *mut Region) };
    let msg_bytes = unsafe { Region::consume(msg_ptr as *mut Region) };

    let res = (|| {
        let ctx: Context = unwrap_into_generic_result!(from_borsh_slice(ctx_bytes));
        let ctx = make_mutable_ctx!(ctx, &mut ExternalStorage, &ExternalApi, &ExternalQuerier);
        let msg = unwrap_into_generic_result!(from_json_slice(msg_bytes));

        migrate_fn(ctx, msg).into()
    })();

    let res_bytes = to_json_vec(&res).unwrap();

    Region::release_buffer(res_bytes) as usize
}

pub fn do_reply<M, E>(
    reply_fn: &dyn Fn(SudoCtx, M, SubMsgResult) -> Result<Response, E>,
    ctx_ptr: usize,
    msg_ptr: usize,
    events_ptr: usize,
) -> usize
where
    M: DeserializeOwned,
    E: ToString,
{
    let ctx_bytes = unsafe { Region::consume(ctx_ptr as *mut Region) };
    let msg_bytes = unsafe { Region::consume(msg_ptr as *mut Region) };
    let events_bytes = unsafe { Region::consume(events_ptr as *mut Region) };

    let res = (|| {
        let ctx: Context = unwrap_into_generic_result!(from_borsh_slice(ctx_bytes));
        let ctx = make_sudo_ctx!(ctx, &mut ExternalStorage, &ExternalApi, &ExternalQuerier);
        let msg = unwrap_into_generic_result!(from_json_slice(msg_bytes));
        let events = unwrap_into_generic_result!(from_json_slice(events_bytes));

        reply_fn(ctx, msg, events).into()
    })();

    let res_bytes = to_json_vec(&res).unwrap();

    Region::release_buffer(res_bytes) as usize
}

pub fn do_receive<E>(
    receive_fn: &dyn Fn(MutableCtx) -> Result<Response, E>,
    ctx_ptr: usize,
) -> usize
where
    E: ToString,
{
    let ctx_bytes = unsafe { Region::consume(ctx_ptr as *mut Region) };

    let res = (|| {
        let ctx: Context = unwrap_into_generic_result!(from_borsh_slice(ctx_bytes));
        let ctx = make_mutable_ctx!(ctx, &mut ExternalStorage, &ExternalApi, &ExternalQuerier);

        receive_fn(ctx).into()
    })();

    let res_bytes = to_json_vec(&res).unwrap();

    Region::release_buffer(res_bytes) as usize
}

pub fn do_cron_execute<E>(
    cron_execute_fn: &dyn Fn(SudoCtx) -> Result<Response, E>,
    ctx_ptr: usize,
) -> usize
where
    E: ToString,
{
    let ctx_bytes = unsafe { Region::consume(ctx_ptr as *mut Region) };

    let res = (|| {
        let ctx: Context = unwrap_into_generic_result!(from_borsh_slice(ctx_bytes));
        let ctx = make_sudo_ctx!(ctx, &mut ExternalStorage, &ExternalApi, &ExternalQuerier);

        cron_execute_fn(ctx).into()
    })();

    let res_bytes = to_json_vec(&res).unwrap();

    Region::release_buffer(res_bytes) as usize
}

pub fn do_before_tx<E>(
    before_tx_fn: &dyn Fn(AuthCtx, Tx) -> Result<Response, E>,
    ctx_ptr: usize,
    tx_ptr: usize,
) -> usize
where
    E: ToString,
{
    let ctx_bytes = unsafe { Region::consume(ctx_ptr as *mut Region) };
    let tx_bytes = unsafe { Region::consume(tx_ptr as *mut Region) };

    let res = (|| {
        let ctx: Context = unwrap_into_generic_result!(from_borsh_slice(ctx_bytes));
        let ctx = make_auth_ctx!(ctx, &mut ExternalStorage, &ExternalApi, &ExternalQuerier);
        let tx = unwrap_into_generic_result!(from_json_slice(tx_bytes));

        before_tx_fn(ctx, tx).into()
    })();

    let res_bytes = to_json_vec(&res).unwrap();

    Region::release_buffer(res_bytes) as usize
}

pub fn do_after_tx<E>(
    after_tx_fn: &dyn Fn(AuthCtx, Tx) -> Result<Response, E>,
    ctx_ptr: usize,
    tx_ptr: usize,
) -> usize
where
    E: ToString,
{
    let ctx_bytes = unsafe { Region::consume(ctx_ptr as *mut Region) };
    let tx_bytes = unsafe { Region::consume(tx_ptr as *mut Region) };

    let res = (|| {
        let ctx: Context = unwrap_into_generic_result!(from_borsh_slice(ctx_bytes));
        let ctx = make_auth_ctx!(ctx, &mut ExternalStorage, &ExternalApi, &ExternalQuerier);
        let tx = unwrap_into_generic_result!(from_json_slice(tx_bytes));

        after_tx_fn(ctx, tx).into()
    })();

    let res_bytes = to_json_vec(&res).unwrap();

    Region::release_buffer(res_bytes) as usize
}

pub fn do_bank_execute<E>(
    transfer_fn: &dyn Fn(SudoCtx, BankMsg) -> Result<Response, E>,
    ctx_ptr: usize,
    msg_ptr: usize,
) -> usize
where
    E: ToString,
{
    let ctx_bytes = unsafe { Region::consume(ctx_ptr as *mut Region) };
    let msg_bytes = unsafe { Region::consume(msg_ptr as *mut Region) };

    let res = (|| {
        let ctx: Context = unwrap_into_generic_result!(from_borsh_slice(ctx_bytes));
        let ctx = make_sudo_ctx!(ctx, &mut ExternalStorage, &ExternalApi, &ExternalQuerier);
        let msg = unwrap_into_generic_result!(from_json_slice(msg_bytes));

        transfer_fn(ctx, msg).into()
    })();

    let res_bytes = to_json_vec(&res).unwrap();

    Region::release_buffer(res_bytes) as usize
}

pub fn do_bank_query<E>(
    query_fn: &dyn Fn(ImmutableCtx, BankQuery) -> Result<BankQueryResponse, E>,
    ctx_ptr: usize,
    msg_ptr: usize,
) -> usize
where
    E: ToString,
{
    let ctx_bytes = unsafe { Region::consume(ctx_ptr as *mut Region) };
    let msg_bytes = unsafe { Region::consume(msg_ptr as *mut Region) };

    let res = (|| {
        let ctx: Context = unwrap_into_generic_result!(from_borsh_slice(ctx_bytes));
        let ctx = make_immutable_ctx!(ctx, &ExternalStorage, &ExternalApi, &ExternalQuerier);
        let msg = unwrap_into_generic_result!(from_json_slice(msg_bytes));

        query_fn(ctx, msg).into()
    })();

    let res_bytes = to_json_vec(&res).unwrap();

<<<<<<< HEAD
    query_fn(immutable_ctx, msg).into()
}

// ---------------------------------- taxman -----------------------------------

pub fn do_withhold_fee<E>(
    withhold_fee_fn: &dyn Fn(SudoCtx, Tx) -> Result<Response, E>,
    ctx_ptr: usize,
    tx_ptr: usize,
) -> usize
where
    E: ToString,
{
    let ctx_bytes = unsafe { Region::consume(ctx_ptr as *mut Region) };
    let tx_bytes = unsafe { Region::consume(tx_ptr as *mut Region) };

    let res = (|| {
        let ctx: Context = unwrap_into_generic_result!(from_borsh_slice(ctx_bytes));
        let sudo_ctx = make_sudo_ctx!(ctx, &mut ExternalStorage, &ExternalApi, &ExternalQuerier);
        let tx = unwrap_into_generic_result!(from_json_slice(tx_bytes));

        withhold_fee_fn(sudo_ctx, tx).into()
    })();
    let res_bytes = to_json_vec(&res).unwrap();

    Region::release_buffer(res_bytes) as usize
}

pub fn do_finalize_fee<E>(
    finalize_fee_fn: &dyn Fn(SudoCtx, Tx, Outcome) -> Result<Response, E>,
    ctx_ptr: usize,
    tx_ptr: usize,
    outcome_ptr: usize,
) -> usize
where
    E: ToString,
{
    let ctx_bytes = unsafe { Region::consume(ctx_ptr as *mut Region) };
    let tx_bytes = unsafe { Region::consume(tx_ptr as *mut Region) };
    let outcome_bytes = unsafe { Region::consume(outcome_ptr as *mut Region) };

    let res = (|| {
        let ctx: Context = unwrap_into_generic_result!(from_borsh_slice(ctx_bytes));
        let sudo_ctx = make_sudo_ctx!(ctx, &mut ExternalStorage, &ExternalApi, &ExternalQuerier);
        let tx = unwrap_into_generic_result!(from_json_slice(tx_bytes));
        let outcome = unwrap_into_generic_result!(from_json_slice(outcome_bytes));

        finalize_fee_fn(sudo_ctx, tx, outcome).into()
    })();
    let res_bytes = to_json_vec(&res).unwrap();

=======
>>>>>>> ed7fa76a
    Region::release_buffer(res_bytes) as usize
}<|MERGE_RESOLUTION|>--- conflicted
+++ resolved
@@ -290,11 +290,8 @@
 
     let res_bytes = to_json_vec(&res).unwrap();
 
-<<<<<<< HEAD
-    query_fn(immutable_ctx, msg).into()
-}
-
-// ---------------------------------- taxman -----------------------------------
+    Region::release_buffer(res_bytes) as usize
+}
 
 pub fn do_withhold_fee<E>(
     withhold_fee_fn: &dyn Fn(SudoCtx, Tx) -> Result<Response, E>,
@@ -314,6 +311,7 @@
 
         withhold_fee_fn(sudo_ctx, tx).into()
     })();
+
     let res_bytes = to_json_vec(&res).unwrap();
 
     Region::release_buffer(res_bytes) as usize
@@ -340,9 +338,8 @@
 
         finalize_fee_fn(sudo_ctx, tx, outcome).into()
     })();
-    let res_bytes = to_json_vec(&res).unwrap();
-
-=======
->>>>>>> ed7fa76a
+
+    let res_bytes = to_json_vec(&res).unwrap();
+
     Region::release_buffer(res_bytes) as usize
 }