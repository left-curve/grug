--- conflicted
+++ resolved
@@ -11,14 +11,9 @@
 
 use {
     crate::{
-<<<<<<< HEAD
         from_json_value, to_json_value, Account, Addr, AsQueryMsg, Batch, Binary, Coins, Hash256,
-        InfoResponse, Json, Op, Order, QueryRequest, QueryResponse, QueryResponseType, Record,
-        StdResult, Uint256,
-=======
-        from_json_value, to_json_value, Account, Addr, Batch, Binary, Coins, Hash256, InfoResponse,
-        Json, Op, Order, Query, QueryResponse, Record, StdResult, Uint256,
->>>>>>> a38cb02c
+        InfoResponse, Json, Op, Order, Query, QueryResponse, QueryResponseType, Record, StdResult,
+        Uint256,
     },
     dyn_clone::DynClone,
     serde::{de::DeserializeOwned, ser::Serialize},
@@ -407,7 +402,7 @@
         let request = msg.into_query_msg();
 
         self.inner
-            .query_chain(QueryRequest::WasmSmart {
+            .query_chain(Query::WasmSmart {
                 contract,
                 msg: to_json_value(&request)?,
             })
