--- conflicted
+++ resolved
@@ -32,17 +32,10 @@
 mod utils;
 
 pub use {
-<<<<<<< HEAD
-    address::*, app::*, bank::*, binary::*, builder::*, bytearray::*, changeset::*, coin::*,
-    coin_pair::*, coins::*, context::*, db::*, denom::*, empty::*, error::*, event::*, hash::*,
-    hashers::*, imports::*, non_empty::*, non_zero::*, query::*, response::*, result::*,
+    address::*, app::*, bank::*, binary::*, bound::*, builder::*, bytearray::*, changeset::*,
+    coin::*, coin_pair::*, coins::*, context::*, db::*, denom::*, empty::*, error::*, event::*,
+    hash::*, hashers::*, imports::*, non_empty::*, non_zero::*, query::*, response::*, result::*,
     serializers::*, signer::*, time::*, tx::*, unique_vec::*, utils::*,
-=======
-    address::*, app::*, bank::*, binary::*, bound::*, builder::*, bytearray::*, coin::*,
-    coin_pair::*, coins::*, context::*, db::*, denom::*, empty::*, error::*, event::*, hash::*,
-    hashers::*, imports::*, nonzero::*, query::*, response::*, result::*, serializers::*,
-    signer::*, time::*, tx::*, unique_vec::*, utils::*,
->>>>>>> dfb122fb
 };
 
 // ---------------------------------- testing ----------------------------------
