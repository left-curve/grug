use {
    crate::{
<<<<<<< HEAD
        handle_submessages, AppError, AppResult, SharedCacheVM, SharedGasTracker, Vm,
        CONTRACT_ADDRESS_KEY,
=======
        handle_submessages, AppError, AppResult, Instance, QuerierProvider, StorageProvider, Vm,
        CODES, CONTRACT_ADDRESS_KEY, CONTRACT_NAMESPACE,
>>>>>>> b6d41f28
    },
    grug_types::{
        from_json_slice, to_json_vec, Context, Event, GenericResult, Hash, Response, Storage,
    },
    serde::{de::DeserializeOwned, ser::Serialize},
};

/// Create a VM instance, and call a function that takes no input parameter and
/// returns one output.
pub fn call_in_0_out_1<VM, R>(
    vm: VM,
    name: &'static str,
    storage: Box<dyn Storage>,
    code_hash: &Hash,
    ctx: &Context,
    gas_tracker: SharedGasTracker,
    cache_vm: SharedCacheVM<VM>,
) -> AppResult<R>
where
    R: DeserializeOwned,
    VM: Vm + Clone,
    AppError: From<VM::Error>,
{
    // Create the VM instance
<<<<<<< HEAD
    let instance: VM = cache_vm.build_instance(
        storage,
        ctx.block.clone(),
        &ctx.contract,
        code_hash,
        gas_tracker,
    )?;
=======
    let instance = create_vm_instance(vm, storage, ctx.block.clone(), &ctx.contract, code_hash)?;
>>>>>>> b6d41f28

    // Call the function; deserialize the output as JSON
    let data = instance.call_in_0_out_1(name, ctx)?;
    Ok(from_json_slice(data)?)
}

/// Create a VM instance, and call a function that takes exactly one parameter
/// and returns one output.
pub fn call_in_1_out_1<VM, P, R>(
    vm: VM,
    name: &'static str,
    storage: Box<dyn Storage>,
    code_hash: &Hash,
    ctx: &Context,
    gas_tracker: SharedGasTracker,
    cache_vm: SharedCacheVM<VM>,
    param: &P,
) -> AppResult<R>
where
    P: Serialize,
    R: DeserializeOwned,
    VM: Vm + Clone,
    AppError: From<VM::Error>,
{
    // Create the VM instance
<<<<<<< HEAD
    let instance: VM = cache_vm.build_instance(
        storage,
        ctx.block.clone(),
        &ctx.contract,
        code_hash,
        gas_tracker,
    )?;
=======
    let instance = create_vm_instance(vm, storage, ctx.block.clone(), &ctx.contract, code_hash)?;
>>>>>>> b6d41f28

    // Serialize the param as JSON
    let param_raw = to_json_vec(param)?;

    // Call the function; deserialize the output as JSON
    let data = instance.call_in_1_out_1(name, ctx, &param_raw)?;
    Ok(from_json_slice(data)?)
}

/// Create a VM instance, and call a function that takes exactly two parameters
/// and returns one output.
pub fn call_in_2_out_1<VM, P1, P2, R>(
    vm: VM,
    name: &'static str,
    storage: Box<dyn Storage>,
    code_hash: &Hash,
    ctx: &Context,
    gas_tracker: SharedGasTracker,
    cache_vm: SharedCacheVM<VM>,
    param1: &P1,
    param2: &P2,
) -> AppResult<R>
where
    P1: Serialize,
    P2: Serialize,
    R: DeserializeOwned,
    VM: Vm + Clone,
    AppError: From<VM::Error>,
{
    // Create the VM instance
<<<<<<< HEAD
    let instance: VM = cache_vm.build_instance(
        storage,
        ctx.block.clone(),
        &ctx.contract,
        code_hash,
        gas_tracker,
    )?;
=======
    let instance = create_vm_instance(vm, storage, ctx.block.clone(), &ctx.contract, code_hash)?;
>>>>>>> b6d41f28

    // Serialize the params as JSON
    let param1_raw = to_json_vec(param1)?;
    let param2_raw = to_json_vec(param2)?;

    // Call the function; deserialize the output as JSON
    let data = instance.call_in_2_out_1(name, ctx, &param1_raw, &param2_raw)?;
    Ok(from_json_slice(data)?)
}

/// Create a VM instance, call a function that takes exactly no input parameter
/// and returns [`Response`], and handle the submessages. Return a vector of
/// events emitted.
#[rustfmt::skip]
pub fn call_in_0_out_1_handle_response<VM>(
    vm: VM,
    name: &'static str,
    storage: Box<dyn Storage>,
    code_hash: &Hash,
    ctx: &Context,
    gas_tracker: SharedGasTracker,
    cache_vm: SharedCacheVM<VM>,
) -> AppResult<Vec<Event>>
where
    VM: Vm + Clone,
    AppError: From<VM::Error>,
{
    let response = call_in_0_out_1::<_, GenericResult<Response>>(
        vm.clone(),
        name,
        storage.clone(),
        code_hash,
        ctx,
        gas_tracker.clone(),
        cache_vm.clone(),
    )?
    .into_std_result()?;

<<<<<<< HEAD
    handle_response::<VM>(name, storage, ctx, gas_tracker,cache_vm, response)
=======
    handle_response(vm, name, storage, ctx, response)
>>>>>>> b6d41f28
}

/// Create a VM instance, call a function that takes exactly one parameter and
/// returns [`Response`], and handle the submessages. Return a vector of events
/// emitted.
pub fn call_in_1_out_1_handle_response<VM, P>(
    vm: VM,
    name: &'static str,
    storage: Box<dyn Storage>,
    code_hash: &Hash,
    ctx: &Context,
    gas_tracker: SharedGasTracker,
    cache_vm: SharedCacheVM<VM>,
    param: &P,
) -> AppResult<Vec<Event>>
where
    P: Serialize,
    VM: Vm + Clone,
    AppError: From<VM::Error>,
{
    let response = call_in_1_out_1::<_, _, GenericResult<Response>>(
        vm.clone(),
        name,
        storage.clone(),
        code_hash,
        ctx,
        gas_tracker.clone(),
        cache_vm.clone(),
        param,
    )?
    .into_std_result()?;

<<<<<<< HEAD
    handle_response::<VM>(name, storage, ctx, gas_tracker, cache_vm, response)
=======
    handle_response(vm, name, storage, ctx, response)
>>>>>>> b6d41f28
}

/// Create a VM instance, call a function that takes exactly two parameter and
/// returns [`Response`], and handle the submessages. Return a vector of events
/// emitted.
pub fn call_in_2_out_1_handle_response<VM, P1, P2>(
    vm: VM,
    name: &'static str,
    storage: Box<dyn Storage>,
    code_hash: &Hash,
    ctx: &Context,
    gas_tracker: SharedGasTracker,
    cache_vm: SharedCacheVM<VM>,
    param1: &P1,
    param2: &P2,
) -> AppResult<Vec<Event>>
where
    P1: Serialize,
    P2: Serialize,
    VM: Vm + Clone,
    AppError: From<VM::Error>,
{
    let response = call_in_2_out_1::<_, _, _, GenericResult<Response>>(
        vm.clone(),
        name,
        storage.clone(),
        code_hash,
        ctx,
        gas_tracker.clone(),
        cache_vm.clone(),
        param1,
        param2,
    )?
    .into_std_result()?;

<<<<<<< HEAD
    handle_response::<VM>(name, storage, ctx, gas_tracker, cache_vm, response)
=======
    handle_response(vm, name, storage, ctx, response)
}

fn create_vm_instance<VM>(
    mut vm: VM,
    storage: Box<dyn Storage>,
    block: BlockInfo,
    address: &Addr,
    code_hash: &Hash,
) -> AppResult<VM::Instance>
where
    VM: Vm + Clone,
    AppError: From<VM::Error>,
{
    // Load the program code from storage and deserialize
    let code = CODES.load(&storage, code_hash)?;

    // Create the providers
    let querier = QuerierProvider::new(vm.clone(), storage.clone(), block);
    let storage = StorageProvider::new(storage, &[CONTRACT_NAMESPACE, address]);

    Ok(vm.build_instance(storage, querier, &code)?)
>>>>>>> b6d41f28
}

pub(crate) fn handle_response<VM>(
    vm: VM,
    name: &'static str,
    storage: Box<dyn Storage>,
    ctx: &Context,
    gas_tracker: SharedGasTracker,
    cache_vm: SharedCacheVM<VM>,
    response: Response,
) -> AppResult<Vec<Event>>
where
    VM: Vm + Clone,
    AppError: From<VM::Error>,
{
    // Create an event for this call
    let event = Event::new(name)
        .add_attribute(CONTRACT_ADDRESS_KEY, &ctx.contract)
        .add_attributes(response.attributes);

    // Handle submessages; append events emitted during submessage handling
    let mut events = vec![event];
    events.extend(handle_submessages(
        vm,
        storage,
        ctx.block.clone(),
        gas_tracker,
        cache_vm,
        ctx.contract.clone(),
        response.submsgs,
    )?);

    Ok(events)
}<|MERGE_RESOLUTION|>--- conflicted
+++ resolved
@@ -1,15 +1,11 @@
 use {
     crate::{
-<<<<<<< HEAD
-        handle_submessages, AppError, AppResult, SharedCacheVM, SharedGasTracker, Vm,
-        CONTRACT_ADDRESS_KEY,
-=======
-        handle_submessages, AppError, AppResult, Instance, QuerierProvider, StorageProvider, Vm,
-        CODES, CONTRACT_ADDRESS_KEY, CONTRACT_NAMESPACE,
->>>>>>> b6d41f28
+        handle_submessages, AppError, AppResult, Instance, QuerierProvider, SharedGasTracker,
+        StorageProvider, Vm, CODES, CONTRACT_ADDRESS_KEY, CONTRACT_NAMESPACE,
     },
     grug_types::{
-        from_json_slice, to_json_vec, Context, Event, GenericResult, Hash, Response, Storage,
+        from_json_slice, to_json_vec, Addr, BlockInfo, Context, Event, GenericResult, Hash,
+        Response, Storage,
     },
     serde::{de::DeserializeOwned, ser::Serialize},
 };
@@ -23,7 +19,6 @@
     code_hash: &Hash,
     ctx: &Context,
     gas_tracker: SharedGasTracker,
-    cache_vm: SharedCacheVM<VM>,
 ) -> AppResult<R>
 where
     R: DeserializeOwned,
@@ -31,21 +26,20 @@
     AppError: From<VM::Error>,
 {
     // Create the VM instance
-<<<<<<< HEAD
-    let instance: VM = cache_vm.build_instance(
+    let instance = create_vm_instance(
+        vm,
         storage,
         ctx.block.clone(),
         &ctx.contract,
         code_hash,
         gas_tracker,
     )?;
-=======
-    let instance = create_vm_instance(vm, storage, ctx.block.clone(), &ctx.contract, code_hash)?;
->>>>>>> b6d41f28
 
     // Call the function; deserialize the output as JSON
-    let data = instance.call_in_0_out_1(name, ctx)?;
-    Ok(from_json_slice(data)?)
+    let out_raw = instance.call_in_0_out_1(name, ctx)?;
+    let out = from_json_slice(out_raw)?;
+
+    Ok(out)
 }
 
 /// Create a VM instance, and call a function that takes exactly one parameter
@@ -57,7 +51,6 @@
     code_hash: &Hash,
     ctx: &Context,
     gas_tracker: SharedGasTracker,
-    cache_vm: SharedCacheVM<VM>,
     param: &P,
 ) -> AppResult<R>
 where
@@ -67,24 +60,23 @@
     AppError: From<VM::Error>,
 {
     // Create the VM instance
-<<<<<<< HEAD
-    let instance: VM = cache_vm.build_instance(
+    let instance = create_vm_instance(
+        vm,
         storage,
         ctx.block.clone(),
         &ctx.contract,
         code_hash,
         gas_tracker,
     )?;
-=======
-    let instance = create_vm_instance(vm, storage, ctx.block.clone(), &ctx.contract, code_hash)?;
->>>>>>> b6d41f28
 
     // Serialize the param as JSON
     let param_raw = to_json_vec(param)?;
 
     // Call the function; deserialize the output as JSON
-    let data = instance.call_in_1_out_1(name, ctx, &param_raw)?;
-    Ok(from_json_slice(data)?)
+    let out_raw = instance.call_in_1_out_1(name, ctx, &param_raw)?;
+    let out = from_json_slice(out_raw)?;
+
+    Ok(out)
 }
 
 /// Create a VM instance, and call a function that takes exactly two parameters
@@ -96,7 +88,6 @@
     code_hash: &Hash,
     ctx: &Context,
     gas_tracker: SharedGasTracker,
-    cache_vm: SharedCacheVM<VM>,
     param1: &P1,
     param2: &P2,
 ) -> AppResult<R>
@@ -108,31 +99,29 @@
     AppError: From<VM::Error>,
 {
     // Create the VM instance
-<<<<<<< HEAD
-    let instance: VM = cache_vm.build_instance(
+    let instance = create_vm_instance(
+        vm,
         storage,
         ctx.block.clone(),
         &ctx.contract,
         code_hash,
         gas_tracker,
     )?;
-=======
-    let instance = create_vm_instance(vm, storage, ctx.block.clone(), &ctx.contract, code_hash)?;
->>>>>>> b6d41f28
 
     // Serialize the params as JSON
     let param1_raw = to_json_vec(param1)?;
     let param2_raw = to_json_vec(param2)?;
 
     // Call the function; deserialize the output as JSON
-    let data = instance.call_in_2_out_1(name, ctx, &param1_raw, &param2_raw)?;
-    Ok(from_json_slice(data)?)
+    let out_raw = instance.call_in_2_out_1(name, ctx, &param1_raw, &param2_raw)?;
+    let out = from_json_slice(out_raw)?;
+
+    Ok(out)
 }
 
 /// Create a VM instance, call a function that takes exactly no input parameter
 /// and returns [`Response`], and handle the submessages. Return a vector of
 /// events emitted.
-#[rustfmt::skip]
 pub fn call_in_0_out_1_handle_response<VM>(
     vm: VM,
     name: &'static str,
@@ -140,7 +129,6 @@
     code_hash: &Hash,
     ctx: &Context,
     gas_tracker: SharedGasTracker,
-    cache_vm: SharedCacheVM<VM>,
 ) -> AppResult<Vec<Event>>
 where
     VM: Vm + Clone,
@@ -153,15 +141,10 @@
         code_hash,
         ctx,
         gas_tracker.clone(),
-        cache_vm.clone(),
     )?
     .into_std_result()?;
 
-<<<<<<< HEAD
-    handle_response::<VM>(name, storage, ctx, gas_tracker,cache_vm, response)
-=======
-    handle_response(vm, name, storage, ctx, response)
->>>>>>> b6d41f28
+    handle_response(vm, name, storage, ctx, gas_tracker, response)
 }
 
 /// Create a VM instance, call a function that takes exactly one parameter and
@@ -174,7 +157,6 @@
     code_hash: &Hash,
     ctx: &Context,
     gas_tracker: SharedGasTracker,
-    cache_vm: SharedCacheVM<VM>,
     param: &P,
 ) -> AppResult<Vec<Event>>
 where
@@ -189,16 +171,11 @@
         code_hash,
         ctx,
         gas_tracker.clone(),
-        cache_vm.clone(),
         param,
     )?
     .into_std_result()?;
 
-<<<<<<< HEAD
-    handle_response::<VM>(name, storage, ctx, gas_tracker, cache_vm, response)
-=======
-    handle_response(vm, name, storage, ctx, response)
->>>>>>> b6d41f28
+    handle_response(vm, name, storage, ctx, gas_tracker, response)
 }
 
 /// Create a VM instance, call a function that takes exactly two parameter and
@@ -211,7 +188,6 @@
     code_hash: &Hash,
     ctx: &Context,
     gas_tracker: SharedGasTracker,
-    cache_vm: SharedCacheVM<VM>,
     param1: &P1,
     param2: &P2,
 ) -> AppResult<Vec<Event>>
@@ -228,16 +204,12 @@
         code_hash,
         ctx,
         gas_tracker.clone(),
-        cache_vm.clone(),
         param1,
         param2,
     )?
     .into_std_result()?;
 
-<<<<<<< HEAD
-    handle_response::<VM>(name, storage, ctx, gas_tracker, cache_vm, response)
-=======
-    handle_response(vm, name, storage, ctx, response)
+    handle_response(vm, name, storage, ctx, gas_tracker, response)
 }
 
 fn create_vm_instance<VM>(
@@ -246,6 +218,7 @@
     block: BlockInfo,
     address: &Addr,
     code_hash: &Hash,
+    gas_tracker: SharedGasTracker,
 ) -> AppResult<VM::Instance>
 where
     VM: Vm + Clone,
@@ -255,11 +228,10 @@
     let code = CODES.load(&storage, code_hash)?;
 
     // Create the providers
-    let querier = QuerierProvider::new(vm.clone(), storage.clone(), block);
+    let querier = QuerierProvider::new(vm.clone(), storage.clone(), block, gas_tracker.clone());
     let storage = StorageProvider::new(storage, &[CONTRACT_NAMESPACE, address]);
 
-    Ok(vm.build_instance(storage, querier, &code)?)
->>>>>>> b6d41f28
+    Ok(vm.build_instance(storage, querier, &code, gas_tracker)?)
 }
 
 pub(crate) fn handle_response<VM>(
@@ -268,7 +240,6 @@
     storage: Box<dyn Storage>,
     ctx: &Context,
     gas_tracker: SharedGasTracker,
-    cache_vm: SharedCacheVM<VM>,
     response: Response,
 ) -> AppResult<Vec<Event>>
 where
@@ -287,7 +258,6 @@
         storage,
         ctx.block.clone(),
         gas_tracker,
-        cache_vm,
         ctx.contract.clone(),
         response.submsgs,
     )?);
