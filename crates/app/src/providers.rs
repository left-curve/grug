--- conflicted
+++ resolved
@@ -1,5 +1,5 @@
 use {
-    crate::{process_query, AppError, SharedCacheVM, SharedGasTracker, Vm},
+    crate::{process_query, AppError, SharedGasTracker, Vm},
     grug_types::{
         concat, increment_last_byte, BlockInfo, Order, Querier, QueryRequest, QueryResponse,
         Record, StdError, StdResult, Storage,
@@ -106,41 +106,26 @@
 // ---------------------------------- querier ----------------------------------
 
 /// Provides querier functionalities to the VM.
-<<<<<<< HEAD
-pub struct QuerierProvider<VM: Vm> {
-    storage: Box<dyn Storage>,
-    block: BlockInfo,
-    gas_tracker: SharedGasTracker,
-    cache_vm: SharedCacheVM<VM>,
-}
-
-impl<VM> QuerierProvider<VM>
-where
-    VM: Vm,
-{
-    pub fn new(
-        storage: Box<dyn Storage>,
-        block: BlockInfo,
-        gas_tracker: SharedGasTracker,
-        cache_vm: SharedCacheVM<VM>,
-    ) -> Self {
-        Self {
-            storage,
-            block,
-            gas_tracker,
-            cache_vm,
-        }
-=======
 pub struct QuerierProvider<VM> {
     vm: VM,
     storage: Box<dyn Storage>,
     block: BlockInfo,
+    gas_tracker: SharedGasTracker,
 }
 
 impl<VM> QuerierProvider<VM> {
-    pub fn new(vm: VM, storage: Box<dyn Storage>, block: BlockInfo) -> Self {
-        Self { vm, storage, block }
->>>>>>> b6d41f28
+    pub fn new(
+        vm: VM,
+        storage: Box<dyn Storage>,
+        block: BlockInfo,
+        gas_tracker: SharedGasTracker,
+    ) -> Self {
+        Self {
+            vm,
+            storage,
+            block,
+            gas_tracker,
+        }
     }
 }
 
@@ -150,18 +135,11 @@
     AppError: From<VM::Error>,
 {
     fn query_chain(&self, req: QueryRequest) -> StdResult<QueryResponse> {
-<<<<<<< HEAD
-        process_query::<VM>(
-            self.storage.clone(),
-            self.block.clone(),
-            self.gas_tracker.clone(),
-            self.cache_vm.clone(),
-=======
         process_query(
             self.vm.clone(),
             self.storage.clone(),
             self.block.clone(),
->>>>>>> b6d41f28
+            self.gas_tracker.clone(),
             req,
         )
         .map_err(|err| StdError::Generic(err.to_string()))
